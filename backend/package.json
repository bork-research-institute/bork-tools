--- conflicted
+++ resolved
@@ -5,20 +5,12 @@
   "module": "src/index.js",
   "scripts": {
     "dotenvx": "dotenvx run -f .env.backend.production --",
-<<<<<<< HEAD
-    "test": "echo \"Error: no test specified\" && exit 1",
     "dev": "dotenvx run -f .env.backend.local -f .env.backend.production -fk ../.env.keys -- bun run --watch src/index.ts",
     "build": "bun run dotenvx tsup src/index.ts --format esm --dts --sourcemap",
     "build:local": "dotenvx run -f .env.backend.local -f .env.backend.production -fk ../.env.keys -- tsup src/index.ts --format esm --dts --sourcemap",
     "start": "bun run dotenvx bun run dist/index.js",
     "start:local": "dotenvx run -f .env.backend.local -f .env.backend.production -fk ../.env.keys -- bun run dist/index.js",
-=======
     "test": "bun test",
-    "dev": "bun run dotenvx -- bun run --watch src/index.ts",
-    "build": "bun run dotenvx -- tsup src/index.ts --format esm --dts --sourcemap",
-    "start": "dotenvx run -f .env.backend.local -f .env.backend.production -fk ../.env.keys -- npx pm2 start ecosystem.config.js",
-    "stop": "npx pm2 stop bork-backend",
->>>>>>> a3fc1e03
     "format": "biome format --write .",
     "lint": "biome lint --write .",
     "lint:unsafe": "biome lint --write --unsafe .",
