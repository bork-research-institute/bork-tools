--- conflicted
+++ resolved
@@ -7,14 +7,10 @@
     "frontend:build": "bun run --cwd frontend build",
     "backend:dev": "bun run --cwd backend dev",
     "backend:build": "bun run --cwd backend build",
-<<<<<<< HEAD
     "backend:build:local": "bun run --cwd backend build:local",
     "backend:start": "bun run --cwd backend start",
     "backend:start:local": "bun run --cwd backend start:local",
-=======
-    "backend:start": "bun run --cwd backend start",
     "backend:test": "bun run --cwd backend test:watch",
->>>>>>> a3fc1e03
     "install:all": "bun install",
     "install:frontend": "bun install --cwd frontend",
     "install:backend": "bun install --cwd backend",
